--- conflicted
+++ resolved
@@ -377,13 +377,6 @@
             <div x-show="isOpen" class="modal-overlay" @click.self="handleCancel()" @keydown.escape.window="handleClose()" x-transition>
                 <div class="modal-container">
                     <div class="modal-header">
-<<<<<<< HEAD
-                        <svg xmlns="http://www.w3.org/2000/svg" viewBox="0 0 960 960">
-                            <path d="m717.77,788.27c-78.78-135.38-157.9-271.35-238.62-410.05-79.86,138.37-158.57,274.73-237.16,410.9h-121.99C239.91,581.87,479.49,170.89,479.49,170.89h0s240.63,410.03,360.51,617.38h-122.23Z" fill="currentColor" stroke-width="0"></path>
-                            <path d="m633.08,788.85h-309.54c20.61-35.84,40.55-70.52,60.34-104.92h190.22c19.28,34.3,38.47,68.43,58.98,104.92Z" fill="currentColor" stroke-width="0"></path>
-                          </svg>
-=======
->>>>>>> 6a83e79d
                           <h2 x-text="settings.title"></h2>
                         <button class="modal-close" @click="handleCancel()">&times;</button>
                     </div>
@@ -503,10 +496,6 @@
             <div x-show="isOpen" class="modal-overlay" @click.self="handleClose()" @keydown.escape.window="handleClose()" x-transition>
                 <div class="modal-container">
                     <div class="modal-header">
-                        <svg xmlns="http://www.w3.org/2000/svg" viewBox="0 0 960 960">
-                            <path d="m717.77,788.27c-78.78-135.38-157.9-271.35-238.62-410.05-79.86,138.37-158.57,274.73-237.16,410.9h-121.99C239.91,581.87,479.49,170.89,479.49,170.89h0s240.63,410.03,360.51,617.38h-122.23Z" fill="currentColor" stroke-width="0"/>
-                            <path d="m633.08,788.85h-309.54c20.61-35.84,40.55-70.52,60.34-104.92h190.22c19.28,34.3,38.47,68.43,58.98,104.92Z" fill="currentColor" stroke-width="0"/>
-                          </svg>
                         <h2 class="modal-title" x-text="browser.title"></h2>
                         <button class="modal-close" @click="handleClose()">&times;</button>
                     </div>
@@ -616,10 +605,6 @@
         <div x-show="isOpen" class="modal-overlay" @click.self="handleClose()" @keydown.escape.window="handleClose()" x-transition>
             <div class="modal-container">
                 <div class="modal-header">
-                    <svg xmlns="http://www.w3.org/2000/svg" viewBox="0 0 960 960">
-                        <path d="m717.77,788.27c-78.78-135.38-157.9-271.35-238.62-410.05-79.86,138.37-158.57,274.73-237.16,410.9h-121.99C239.91,581.87,479.49,170.89,479.49,170.89h0s240.63,410.03,360.51,617.38h-122.23Z" fill="currentColor" stroke-width="0"></path>
-                        <path d="m633.08,788.85h-309.54c20.61-35.84,40.55-70.52,60.34-104.92h190.22c19.28,34.3,38.47,68.43,58.98,104.92Z" fill="currentColor" stroke-width="0"></path>
-                      </svg>
                     <h2 class="modal-title" x-text="title"></h2>
                     <button class="modal-close" @click="handleClose()">&times;</button>
                 </div>
